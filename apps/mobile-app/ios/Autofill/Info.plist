<?xml version="1.0" encoding="UTF-8"?>
<!DOCTYPE plist PUBLIC "-//Apple//DTD PLIST 1.0//EN" "http://www.apple.com/DTDs/PropertyList-1.0.dtd">
<plist version="1.0">
<dict>
	<key>CFBundleLocalizations</key>
	<array>
		<string>de</string>
		<string>en</string>
		<string>fi</string>
		<string>he</string>
		<string>it</string>
		<string>nl</string>
<<<<<<< HEAD
		<string>ru</string>
=======
		<string>pt</string>
>>>>>>> 5ee8d7a8
		<string>uk</string>
		<string>zh</string>
	</array>
	<key>NSExtension</key>
	<dict>
		<key>NSExtensionAttributes</key>
		<dict>
			<key>ASCredentialProviderExtensionCapabilities</key>
			<dict>
				<key>ProvidesTextToInsert</key>
				<true/>
			</dict>
		</dict>
		<key>NSExtensionPointIdentifier</key>
		<string>com.apple.authentication-services-credential-provider-ui</string>
		<key>NSExtensionPrincipalClass</key>
		<string>$(PRODUCT_MODULE_NAME).CredentialProviderViewController</string>
	</dict>
	<key>RCTNewArchEnabled</key>
	<true/>
</dict>
</plist><|MERGE_RESOLUTION|>--- conflicted
+++ resolved
@@ -10,11 +10,8 @@
 		<string>he</string>
 		<string>it</string>
 		<string>nl</string>
-<<<<<<< HEAD
-		<string>ru</string>
-=======
 		<string>pt</string>
->>>>>>> 5ee8d7a8
+    <string>ru</string>
 		<string>uk</string>
 		<string>zh</string>
 	</array>
