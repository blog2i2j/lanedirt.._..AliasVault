--- conflicted
+++ resolved
@@ -36,11 +36,8 @@
         new LanguageConfig("he", "עברית", "🇮🇱"),
         new LanguageConfig("it", "Italiano", "🇮🇹"),
         new LanguageConfig("nl", "Nederlands", "🇳🇱"),
-<<<<<<< HEAD
+        new LanguageConfig("pt", "Português Brasileiro", "🇧🇷"),
         new LanguageConfig("ru", "Русский", "🇷🇺"),
-=======
-        new LanguageConfig("pt", "Português Brasileiro", "🇧🇷"),
->>>>>>> 5ee8d7a8
         new LanguageConfig("uk", "Українська", "🇺🇦"),
         new LanguageConfig("zh", "简体中文", "🇨🇳"),
 
