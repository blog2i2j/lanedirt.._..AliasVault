/*
! tailwindcss v3.4.3 | MIT License | https://tailwindcss.com
*/

/*
1. Prevent padding and border from affecting element width. (https://github.com/mozdevs/cssremedy/issues/4)
2. Allow adding a border to an element by just adding a border-width. (https://github.com/tailwindcss/tailwindcss/pull/116)
*/

*,
::before,
::after {
  box-sizing: border-box;
  /* 1 */
  border-width: 0;
  /* 2 */
  border-style: solid;
  /* 2 */
  border-color: #e5e7eb;
  /* 2 */
}

::before,
::after {
  --tw-content: '';
}

/*
1. Use a consistent sensible line-height in all browsers.
2. Prevent adjustments of font size after orientation changes in iOS.
3. Use a more readable tab size.
4. Use the user's configured `sans` font-family by default.
5. Use the user's configured `sans` font-feature-settings by default.
6. Use the user's configured `sans` font-variation-settings by default.
7. Disable tap highlights on iOS
*/

html,
:host {
  line-height: 1.5;
  /* 1 */
  -webkit-text-size-adjust: 100%;
  /* 2 */
  -moz-tab-size: 4;
  /* 3 */
  -o-tab-size: 4;
     tab-size: 4;
  /* 3 */
  font-family: Inter, ui-sans-serif, system-ui, -apple-system, system-ui, Segoe UI, Roboto, Helvetica Neue, Arial, Noto Sans, sans-serif, Apple Color Emoji, Segoe UI Emoji, Segoe UI Symbol, Noto Color Emoji;
  /* 4 */
  font-feature-settings: normal;
  /* 5 */
  font-variation-settings: normal;
  /* 6 */
  -webkit-tap-highlight-color: transparent;
  /* 7 */
}

/*
1. Remove the margin in all browsers.
2. Inherit line-height from `html` so users can set them as a class directly on the `html` element.
*/

body {
  margin: 0;
  /* 1 */
  line-height: inherit;
  /* 2 */
}

/*
1. Add the correct height in Firefox.
2. Correct the inheritance of border color in Firefox. (https://bugzilla.mozilla.org/show_bug.cgi?id=190655)
3. Ensure horizontal rules are visible by default.
*/

hr {
  height: 0;
  /* 1 */
  color: inherit;
  /* 2 */
  border-top-width: 1px;
  /* 3 */
}

/*
Add the correct text decoration in Chrome, Edge, and Safari.
*/

abbr:where([title]) {
  -webkit-text-decoration: underline dotted;
          text-decoration: underline dotted;
}

/*
Remove the default font size and weight for headings.
*/

h1,
h2,
h3,
h4,
h5,
h6 {
  font-size: inherit;
  font-weight: inherit;
}

/*
Reset links to optimize for opt-in styling instead of opt-out.
*/

a {
  color: inherit;
  text-decoration: inherit;
}

/*
Add the correct font weight in Edge and Safari.
*/

b,
strong {
  font-weight: bolder;
}

/*
1. Use the user's configured `mono` font-family by default.
2. Use the user's configured `mono` font-feature-settings by default.
3. Use the user's configured `mono` font-variation-settings by default.
4. Correct the odd `em` font sizing in all browsers.
*/

code,
kbd,
samp,
pre {
  font-family: ui-monospace, SFMono-Regular, Menlo, Monaco, Consolas, Liberation Mono, Courier New, monospace;
  /* 1 */
  font-feature-settings: normal;
  /* 2 */
  font-variation-settings: normal;
  /* 3 */
  font-size: 1em;
  /* 4 */
}

/*
Add the correct font size in all browsers.
*/

small {
  font-size: 80%;
}

/*
Prevent `sub` and `sup` elements from affecting the line height in all browsers.
*/

sub,
sup {
  font-size: 75%;
  line-height: 0;
  position: relative;
  vertical-align: baseline;
}

sub {
  bottom: -0.25em;
}

sup {
  top: -0.5em;
}

/*
1. Remove text indentation from table contents in Chrome and Safari. (https://bugs.chromium.org/p/chromium/issues/detail?id=999088, https://bugs.webkit.org/show_bug.cgi?id=201297)
2. Correct table border color inheritance in all Chrome and Safari. (https://bugs.chromium.org/p/chromium/issues/detail?id=935729, https://bugs.webkit.org/show_bug.cgi?id=195016)
3. Remove gaps between table borders by default.
*/

table {
  text-indent: 0;
  /* 1 */
  border-color: inherit;
  /* 2 */
  border-collapse: collapse;
  /* 3 */
}

/*
1. Change the font styles in all browsers.
2. Remove the margin in Firefox and Safari.
3. Remove default padding in all browsers.
*/

button,
input,
optgroup,
select,
textarea {
  font-family: inherit;
  /* 1 */
  font-feature-settings: inherit;
  /* 1 */
  font-variation-settings: inherit;
  /* 1 */
  font-size: 100%;
  /* 1 */
  font-weight: inherit;
  /* 1 */
  line-height: inherit;
  /* 1 */
  letter-spacing: inherit;
  /* 1 */
  color: inherit;
  /* 1 */
  margin: 0;
  /* 2 */
  padding: 0;
  /* 3 */
}

/*
Remove the inheritance of text transform in Edge and Firefox.
*/

button,
select {
  text-transform: none;
}

/*
1. Correct the inability to style clickable types in iOS and Safari.
2. Remove default button styles.
*/

button,
input:where([type='button']),
input:where([type='reset']),
input:where([type='submit']) {
  -webkit-appearance: button;
  /* 1 */
  background-color: transparent;
  /* 2 */
  background-image: none;
  /* 2 */
}

/*
Use the modern Firefox focus style for all focusable elements.
*/

:-moz-focusring {
  outline: auto;
}

/*
Remove the additional `:invalid` styles in Firefox. (https://github.com/mozilla/gecko-dev/blob/2f9eacd9d3d995c937b4251a5557d95d494c9be1/layout/style/res/forms.css#L728-L737)
*/

:-moz-ui-invalid {
  box-shadow: none;
}

/*
Add the correct vertical alignment in Chrome and Firefox.
*/

progress {
  vertical-align: baseline;
}

/*
Correct the cursor style of increment and decrement buttons in Safari.
*/

::-webkit-inner-spin-button,
::-webkit-outer-spin-button {
  height: auto;
}

/*
1. Correct the odd appearance in Chrome and Safari.
2. Correct the outline style in Safari.
*/

[type='search'] {
  -webkit-appearance: textfield;
  /* 1 */
  outline-offset: -2px;
  /* 2 */
}

/*
Remove the inner padding in Chrome and Safari on macOS.
*/

::-webkit-search-decoration {
  -webkit-appearance: none;
}

/*
1. Correct the inability to style clickable types in iOS and Safari.
2. Change font properties to `inherit` in Safari.
*/

::-webkit-file-upload-button {
  -webkit-appearance: button;
  /* 1 */
  font: inherit;
  /* 2 */
}

/*
Add the correct display in Chrome and Safari.
*/

summary {
  display: list-item;
}

/*
Removes the default spacing and border for appropriate elements.
*/

blockquote,
dl,
dd,
h1,
h2,
h3,
h4,
h5,
h6,
hr,
figure,
p,
pre {
  margin: 0;
}

fieldset {
  margin: 0;
  padding: 0;
}

legend {
  padding: 0;
}

ol,
ul,
menu {
  list-style: none;
  margin: 0;
  padding: 0;
}

/*
Reset default styling for dialogs.
*/

dialog {
  padding: 0;
}

/*
Prevent resizing textareas horizontally by default.
*/

textarea {
  resize: vertical;
}

/*
1. Reset the default placeholder opacity in Firefox. (https://github.com/tailwindlabs/tailwindcss/issues/3300)
2. Set the default placeholder color to the user's configured gray 400 color.
*/

input::-moz-placeholder, textarea::-moz-placeholder {
  opacity: 1;
  /* 1 */
  color: #9ca3af;
  /* 2 */
}

input::placeholder,
textarea::placeholder {
  opacity: 1;
  /* 1 */
  color: #9ca3af;
  /* 2 */
}

/*
Set the default cursor for buttons.
*/

button,
[role="button"] {
  cursor: pointer;
}

/*
Make sure disabled buttons don't get the pointer cursor.
*/

:disabled {
  cursor: default;
}

/*
1. Make replaced elements `display: block` by default. (https://github.com/mozdevs/cssremedy/issues/14)
2. Add `vertical-align: middle` to align replaced elements more sensibly by default. (https://github.com/jensimmons/cssremedy/issues/14#issuecomment-634934210)
   This can trigger a poorly considered lint error in some tools but is included by design.
*/

img,
svg,
video,
canvas,
audio,
iframe,
embed,
object {
  display: block;
  /* 1 */
  vertical-align: middle;
  /* 2 */
}

/*
Constrain images and videos to the parent width and preserve their intrinsic aspect ratio. (https://github.com/mozdevs/cssremedy/issues/14)
*/

img,
video {
  max-width: 100%;
  height: auto;
}

/* Make elements with the HTML hidden attribute stay hidden by default */

[hidden] {
  display: none;
}

*, ::before, ::after {
  --tw-border-spacing-x: 0;
  --tw-border-spacing-y: 0;
  --tw-translate-x: 0;
  --tw-translate-y: 0;
  --tw-rotate: 0;
  --tw-skew-x: 0;
  --tw-skew-y: 0;
  --tw-scale-x: 1;
  --tw-scale-y: 1;
  --tw-pan-x:  ;
  --tw-pan-y:  ;
  --tw-pinch-zoom:  ;
  --tw-scroll-snap-strictness: proximity;
  --tw-gradient-from-position:  ;
  --tw-gradient-via-position:  ;
  --tw-gradient-to-position:  ;
  --tw-ordinal:  ;
  --tw-slashed-zero:  ;
  --tw-numeric-figure:  ;
  --tw-numeric-spacing:  ;
  --tw-numeric-fraction:  ;
  --tw-ring-inset:  ;
  --tw-ring-offset-width: 0px;
  --tw-ring-offset-color: #fff;
  --tw-ring-color: rgb(59 130 246 / 0.5);
  --tw-ring-offset-shadow: 0 0 #0000;
  --tw-ring-shadow: 0 0 #0000;
  --tw-shadow: 0 0 #0000;
  --tw-shadow-colored: 0 0 #0000;
  --tw-blur:  ;
  --tw-brightness:  ;
  --tw-contrast:  ;
  --tw-grayscale:  ;
  --tw-hue-rotate:  ;
  --tw-invert:  ;
  --tw-saturate:  ;
  --tw-sepia:  ;
  --tw-drop-shadow:  ;
  --tw-backdrop-blur:  ;
  --tw-backdrop-brightness:  ;
  --tw-backdrop-contrast:  ;
  --tw-backdrop-grayscale:  ;
  --tw-backdrop-hue-rotate:  ;
  --tw-backdrop-invert:  ;
  --tw-backdrop-opacity:  ;
  --tw-backdrop-saturate:  ;
  --tw-backdrop-sepia:  ;
  --tw-contain-size:  ;
  --tw-contain-layout:  ;
  --tw-contain-paint:  ;
  --tw-contain-style:  ;
}

::backdrop {
  --tw-border-spacing-x: 0;
  --tw-border-spacing-y: 0;
  --tw-translate-x: 0;
  --tw-translate-y: 0;
  --tw-rotate: 0;
  --tw-skew-x: 0;
  --tw-skew-y: 0;
  --tw-scale-x: 1;
  --tw-scale-y: 1;
  --tw-pan-x:  ;
  --tw-pan-y:  ;
  --tw-pinch-zoom:  ;
  --tw-scroll-snap-strictness: proximity;
  --tw-gradient-from-position:  ;
  --tw-gradient-via-position:  ;
  --tw-gradient-to-position:  ;
  --tw-ordinal:  ;
  --tw-slashed-zero:  ;
  --tw-numeric-figure:  ;
  --tw-numeric-spacing:  ;
  --tw-numeric-fraction:  ;
  --tw-ring-inset:  ;
  --tw-ring-offset-width: 0px;
  --tw-ring-offset-color: #fff;
  --tw-ring-color: rgb(59 130 246 / 0.5);
  --tw-ring-offset-shadow: 0 0 #0000;
  --tw-ring-shadow: 0 0 #0000;
  --tw-shadow: 0 0 #0000;
  --tw-shadow-colored: 0 0 #0000;
  --tw-blur:  ;
  --tw-brightness:  ;
  --tw-contrast:  ;
  --tw-grayscale:  ;
  --tw-hue-rotate:  ;
  --tw-invert:  ;
  --tw-saturate:  ;
  --tw-sepia:  ;
  --tw-drop-shadow:  ;
  --tw-backdrop-blur:  ;
  --tw-backdrop-brightness:  ;
  --tw-backdrop-contrast:  ;
  --tw-backdrop-grayscale:  ;
  --tw-backdrop-hue-rotate:  ;
  --tw-backdrop-invert:  ;
  --tw-backdrop-opacity:  ;
  --tw-backdrop-saturate:  ;
  --tw-backdrop-sepia:  ;
  --tw-contain-size:  ;
  --tw-contain-layout:  ;
  --tw-contain-paint:  ;
  --tw-contain-style:  ;
}

.container {
  width: 100%;
}

@media (min-width: 640px) {
  .container {
    max-width: 640px;
  }
}

@media (min-width: 768px) {
  .container {
    max-width: 768px;
  }
}

@media (min-width: 1024px) {
  .container {
    max-width: 1024px;
  }
}

@media (min-width: 1280px) {
  .container {
    max-width: 1280px;
  }
}

@media (min-width: 1536px) {
  .container {
    max-width: 1536px;
  }
}

.sr-only {
  position: absolute;
  width: 1px;
  height: 1px;
  padding: 0;
  margin: -1px;
  overflow: hidden;
  clip: rect(0, 0, 0, 0);
  white-space: nowrap;
  border-width: 0;
}

.pointer-events-none {
  pointer-events: none;
}

.visible {
  visibility: visible;
}

.invisible {
  visibility: hidden;
}

.static {
  position: static;
}

.fixed {
  position: fixed;
}

.absolute {
  position: absolute;
}

.relative {
  position: relative;
}

.inset-0 {
  inset: 0px;
}

.inset-y-0 {
  top: 0px;
  bottom: 0px;
}

.left-0 {
  left: 0px;
}

.right-0 {
  right: 0px;
}

.top-\[38px\] {
  top: 38px;
}

.z-10 {
  z-index: 10;
}

.z-30 {
  z-index: 30;
}

.z-50 {
  z-index: 50;
}

.z-\[1000\] {
  z-index: 1000;
}

.col-span-full {
  grid-column: 1 / -1;
}

.mx-3 {
  margin-left: 0.75rem;
  margin-right: 0.75rem;
}

.mx-4 {
  margin-left: 1rem;
  margin-right: 1rem;
}

.mx-auto {
  margin-left: auto;
  margin-right: auto;
}

.my-4 {
  margin-top: 1rem;
  margin-bottom: 1rem;
}

.mb-1 {
  margin-bottom: 0.25rem;
}

.mb-2 {
  margin-bottom: 0.5rem;
}

.mb-3 {
  margin-bottom: 0.75rem;
}

.mb-4 {
  margin-bottom: 1rem;
}

.mb-5 {
  margin-bottom: 1.25rem;
}

.mb-6 {
  margin-bottom: 1.5rem;
}

.ml-1 {
  margin-left: 0.25rem;
}

.ml-2 {
  margin-left: 0.5rem;
}

.ml-3 {
  margin-left: 0.75rem;
}

.ml-4 {
  margin-left: 1rem;
}

.ml-auto {
  margin-left: auto;
}

.mr-1 {
  margin-right: 0.25rem;
}

.mr-14 {
  margin-right: 3.5rem;
}

.mr-2 {
  margin-right: 0.5rem;
}

.mr-2\.5 {
  margin-right: 0.625rem;
}

.mr-3 {
  margin-right: 0.75rem;
}

.mr-4 {
  margin-right: 1rem;
}

.ms-1 {
  margin-inline-start: 0.25rem;
}

.mt-0 {
  margin-top: 0px;
}

.mt-1 {
  margin-top: 0.25rem;
}

.mt-2 {
  margin-top: 0.5rem;
}

.mt-3 {
  margin-top: 0.75rem;
}

.mt-4 {
  margin-top: 1rem;
}

.mt-6 {
  margin-top: 1.5rem;
}

.mt-8 {
  margin-top: 2rem;
}

.line-clamp-1 {
  overflow: hidden;
  display: -webkit-box;
  -webkit-box-orient: vertical;
  -webkit-line-clamp: 1;
}

.block {
  display: block;
}

.inline-block {
  display: inline-block;
}

.inline {
  display: inline;
}

.flex {
  display: flex;
}

.inline-flex {
  display: inline-flex;
}

.table {
  display: table;
}

.grid {
  display: grid;
}

.hidden {
  display: none;
}

.h-10 {
  height: 2.5rem;
}

.h-12 {
  height: 3rem;
}

.h-20 {
  height: 5rem;
}

.h-3 {
  height: 0.75rem;
}

.h-4 {
  height: 1rem;
}

.h-5 {
  height: 1.25rem;
}

.h-6 {
  height: 1.5rem;
}

.h-7 {
  height: 1.75rem;
}

.h-8 {
  height: 2rem;
}

.h-9 {
  height: 2.25rem;
}

.h-full {
  height: 100%;
}

.max-h-\[500px\] {
  max-height: 500px;
}

.w-1\/2 {
  width: 50%;
}

.w-1\/4 {
  width: 25%;
}

.w-10 {
  width: 2.5rem;
}

.w-12 {
  width: 3rem;
}

.w-16 {
  width: 4rem;
}

.w-20 {
  width: 5rem;
}

.w-24 {
  width: 6rem;
}

.w-3 {
  width: 0.75rem;
}

.w-3\/4 {
  width: 75%;
}

.w-32 {
  width: 8rem;
}

.w-4 {
  width: 1rem;
}

.w-5 {
  width: 1.25rem;
}

.w-56 {
  width: 14rem;
}

.w-6 {
  width: 1.5rem;
}

.w-64 {
  width: 16rem;
}

.w-7 {
  width: 1.75rem;
}

.w-8 {
  width: 2rem;
}

.w-96 {
  width: 24rem;
}

.w-full {
  width: 100%;
}

.max-w-2xl {
  max-width: 42rem;
}

.max-w-md {
  max-width: 28rem;
}

.max-w-screen-2xl {
  max-width: 1536px;
}

.max-w-xl {
  max-width: 36rem;
}

.flex-shrink-0 {
  flex-shrink: 0;
}

.transform {
  transform: translate(var(--tw-translate-x), var(--tw-translate-y)) rotate(var(--tw-rotate)) skewX(var(--tw-skew-x)) skewY(var(--tw-skew-y)) scaleX(var(--tw-scale-x)) scaleY(var(--tw-scale-y));
}

@keyframes pulse {
  50% {
    opacity: .5;
  }
}

.animate-pulse {
  animation: pulse 2s cubic-bezier(0.4, 0, 0.6, 1) infinite;
}

@keyframes spin {
  to {
    transform: rotate(360deg);
  }
}

.animate-spin {
  animation: spin 1s linear infinite;
}

.cursor-not-allowed {
  cursor: not-allowed;
}

.cursor-pointer {
  cursor: pointer;
}

.list-inside {
  list-style-position: inside;
}

.list-decimal {
  list-style-type: decimal;
}

.list-none {
  list-style-type: none;
}

.grid-cols-1 {
  grid-template-columns: repeat(1, minmax(0, 1fr));
}

.grid-cols-2 {
  grid-template-columns: repeat(2, minmax(0, 1fr));
}

.grid-cols-4 {
  grid-template-columns: repeat(4, minmax(0, 1fr));
}

.grid-cols-7 {
  grid-template-columns: repeat(7, minmax(0, 1fr));
}

.flex-col {
  flex-direction: column;
}

.flex-wrap {
  flex-wrap: wrap;
}

.items-start {
  align-items: flex-start;
}

.items-center {
  align-items: center;
}

.items-baseline {
  align-items: baseline;
}

.justify-start {
  justify-content: flex-start;
}

.justify-end {
  justify-content: flex-end;
}

.justify-center {
  justify-content: center;
}

.justify-between {
  justify-content: space-between;
}

.gap-2 {
  gap: 0.5rem;
}

.gap-4 {
  gap: 1rem;
}

.gap-6 {
  gap: 1.5rem;
}

<<<<<<< HEAD
=======
.gap-1 {
  gap: 0.25rem;
}

>>>>>>> b832d19e
.space-x-1 > :not([hidden]) ~ :not([hidden]) {
  --tw-space-x-reverse: 0;
  margin-right: calc(0.25rem * var(--tw-space-x-reverse));
  margin-left: calc(0.25rem * calc(1 - var(--tw-space-x-reverse)));
}

.space-x-2 > :not([hidden]) ~ :not([hidden]) {
  --tw-space-x-reverse: 0;
  margin-right: calc(0.5rem * var(--tw-space-x-reverse));
  margin-left: calc(0.5rem * calc(1 - var(--tw-space-x-reverse)));
}

.space-x-3 > :not([hidden]) ~ :not([hidden]) {
  --tw-space-x-reverse: 0;
  margin-right: calc(0.75rem * var(--tw-space-x-reverse));
  margin-left: calc(0.75rem * calc(1 - var(--tw-space-x-reverse)));
}

.space-x-4 > :not([hidden]) ~ :not([hidden]) {
  --tw-space-x-reverse: 0;
  margin-right: calc(1rem * var(--tw-space-x-reverse));
  margin-left: calc(1rem * calc(1 - var(--tw-space-x-reverse)));
}

.space-x-6 > :not([hidden]) ~ :not([hidden]) {
  --tw-space-x-reverse: 0;
  margin-right: calc(1.5rem * var(--tw-space-x-reverse));
  margin-left: calc(1.5rem * calc(1 - var(--tw-space-x-reverse)));
}

.space-y-1 > :not([hidden]) ~ :not([hidden]) {
  --tw-space-y-reverse: 0;
  margin-top: calc(0.25rem * calc(1 - var(--tw-space-y-reverse)));
  margin-bottom: calc(0.25rem * var(--tw-space-y-reverse));
}

.space-y-2 > :not([hidden]) ~ :not([hidden]) {
  --tw-space-y-reverse: 0;
  margin-top: calc(0.5rem * calc(1 - var(--tw-space-y-reverse)));
  margin-bottom: calc(0.5rem * var(--tw-space-y-reverse));
}

.space-y-3 > :not([hidden]) ~ :not([hidden]) {
  --tw-space-y-reverse: 0;
  margin-top: calc(0.75rem * calc(1 - var(--tw-space-y-reverse)));
  margin-bottom: calc(0.75rem * var(--tw-space-y-reverse));
}

.space-y-4 > :not([hidden]) ~ :not([hidden]) {
  --tw-space-y-reverse: 0;
  margin-top: calc(1rem * calc(1 - var(--tw-space-y-reverse)));
  margin-bottom: calc(1rem * var(--tw-space-y-reverse));
}

.space-y-6 > :not([hidden]) ~ :not([hidden]) {
  --tw-space-y-reverse: 0;
  margin-top: calc(1.5rem * calc(1 - var(--tw-space-y-reverse)));
  margin-bottom: calc(1.5rem * var(--tw-space-y-reverse));
}

.divide-y > :not([hidden]) ~ :not([hidden]) {
  --tw-divide-y-reverse: 0;
  border-top-width: calc(1px * calc(1 - var(--tw-divide-y-reverse)));
  border-bottom-width: calc(1px * var(--tw-divide-y-reverse));
}

.divide-gray-100 > :not([hidden]) ~ :not([hidden]) {
  --tw-divide-opacity: 1;
  border-color: rgb(243 244 246 / var(--tw-divide-opacity));
}

.divide-gray-200 > :not([hidden]) ~ :not([hidden]) {
  --tw-divide-opacity: 1;
  border-color: rgb(229 231 235 / var(--tw-divide-opacity));
}

.self-center {
  align-self: center;
}

.overflow-hidden {
  overflow: hidden;
}

.overflow-x-auto {
  overflow-x: auto;
}

.overflow-y-auto {
  overflow-y: auto;
}

.whitespace-nowrap {
  white-space: nowrap;
}

.rounded {
  border-radius: 0.25rem;
}

.rounded-full {
  border-radius: 9999px;
}

.rounded-lg {
  border-radius: 0.5rem;
}

.rounded-md {
  border-radius: 0.375rem;
}

.rounded-xl {
  border-radius: 0.75rem;
}

.rounded-b-lg {
  border-bottom-right-radius: 0.5rem;
  border-bottom-left-radius: 0.5rem;
}

.rounded-l-lg {
  border-top-left-radius: 0.5rem;
  border-bottom-left-radius: 0.5rem;
}

.rounded-r-lg {
  border-top-right-radius: 0.5rem;
  border-bottom-right-radius: 0.5rem;
}

.border {
  border-width: 1px;
}

.border-2 {
  border-width: 2px;
}

.border-b {
  border-bottom-width: 1px;
}

.border-l-4 {
  border-left-width: 4px;
}

.border-t {
  border-top-width: 1px;
}

.border-gray-200 {
  --tw-border-opacity: 1;
  border-color: rgb(229 231 235 / var(--tw-border-opacity));
}

.border-gray-300 {
  --tw-border-opacity: 1;
  border-color: rgb(209 213 219 / var(--tw-border-opacity));
}

.border-orange-500 {
  --tw-border-opacity: 1;
  border-color: rgb(249 115 22 / var(--tw-border-opacity));
}

.border-primary-300 {
  --tw-border-opacity: 1;
  border-color: rgb(248 185 99 / var(--tw-border-opacity));
}

.border-primary-500 {
  --tw-border-opacity: 1;
  border-color: rgb(244 149 65 / var(--tw-border-opacity));
}

.border-red-200 {
  --tw-border-opacity: 1;
  border-color: rgb(254 202 202 / var(--tw-border-opacity));
}

.border-red-500 {
  --tw-border-opacity: 1;
  border-color: rgb(239 68 68 / var(--tw-border-opacity));
}

.border-yellow-500 {
  --tw-border-opacity: 1;
  border-color: rgb(234 179 8 / var(--tw-border-opacity));
}

.bg-blue-100 {
  --tw-bg-opacity: 1;
  background-color: rgb(219 234 254 / var(--tw-bg-opacity));
}

.bg-blue-50 {
  --tw-bg-opacity: 1;
  background-color: rgb(239 246 255 / var(--tw-bg-opacity));
}

.bg-blue-500 {
  --tw-bg-opacity: 1;
  background-color: rgb(59 130 246 / var(--tw-bg-opacity));
}

.bg-emerald-500 {
  --tw-bg-opacity: 1;
  background-color: rgb(16 185 129 / var(--tw-bg-opacity));
}

.bg-gray-100 {
  --tw-bg-opacity: 1;
  background-color: rgb(243 244 246 / var(--tw-bg-opacity));
}

.bg-gray-200 {
  --tw-bg-opacity: 1;
  background-color: rgb(229 231 235 / var(--tw-bg-opacity));
}

.bg-gray-300 {
  --tw-bg-opacity: 1;
  background-color: rgb(209 213 219 / var(--tw-bg-opacity));
}

.bg-gray-400 {
  --tw-bg-opacity: 1;
  background-color: rgb(156 163 175 / var(--tw-bg-opacity));
}

.bg-gray-50 {
  --tw-bg-opacity: 1;
  background-color: rgb(249 250 251 / var(--tw-bg-opacity));
}

.bg-gray-500 {
  --tw-bg-opacity: 1;
  background-color: rgb(107 114 128 / var(--tw-bg-opacity));
}

.bg-gray-600 {
  --tw-bg-opacity: 1;
  background-color: rgb(75 85 99 / var(--tw-bg-opacity));
}

.bg-gray-700 {
  --tw-bg-opacity: 1;
  background-color: rgb(55 65 81 / var(--tw-bg-opacity));
}

.bg-gray-900 {
  --tw-bg-opacity: 1;
  background-color: rgb(17 24 39 / var(--tw-bg-opacity));
}

.bg-green-100 {
  --tw-bg-opacity: 1;
  background-color: rgb(220 252 231 / var(--tw-bg-opacity));
}

.bg-green-50 {
  --tw-bg-opacity: 1;
  background-color: rgb(240 253 244 / var(--tw-bg-opacity));
}

.bg-green-500 {
  --tw-bg-opacity: 1;
  background-color: rgb(34 197 94 / var(--tw-bg-opacity));
}

.bg-green-600 {
  --tw-bg-opacity: 1;
  background-color: rgb(22 163 74 / var(--tw-bg-opacity));
}

.bg-green-700 {
  --tw-bg-opacity: 1;
  background-color: rgb(21 128 61 / var(--tw-bg-opacity));
}

.bg-orange-100 {
  --tw-bg-opacity: 1;
  background-color: rgb(255 237 213 / var(--tw-bg-opacity));
}

.bg-orange-400 {
  --tw-bg-opacity: 1;
  background-color: rgb(251 146 60 / var(--tw-bg-opacity));
}

.bg-primary-100 {
  --tw-bg-opacity: 1;
  background-color: rgb(253 222 133 / var(--tw-bg-opacity));
}

.bg-primary-200 {
  --tw-bg-opacity: 1;
  background-color: rgb(251 203 116 / var(--tw-bg-opacity));
}

.bg-primary-50 {
  --tw-bg-opacity: 1;
  background-color: rgb(255 224 150 / var(--tw-bg-opacity));
}

.bg-primary-500 {
  --tw-bg-opacity: 1;
  background-color: rgb(244 149 65 / var(--tw-bg-opacity));
}

.bg-primary-600 {
  --tw-bg-opacity: 1;
  background-color: rgb(214 131 56 / var(--tw-bg-opacity));
}

.bg-primary-700 {
  --tw-bg-opacity: 1;
  background-color: rgb(184 112 47 / var(--tw-bg-opacity));
}

.bg-red-100 {
  --tw-bg-opacity: 1;
  background-color: rgb(254 226 226 / var(--tw-bg-opacity));
}

.bg-red-50 {
  --tw-bg-opacity: 1;
  background-color: rgb(254 242 242 / var(--tw-bg-opacity));
}

.bg-red-500 {
  --tw-bg-opacity: 1;
  background-color: rgb(239 68 68 / var(--tw-bg-opacity));
}

.bg-red-600 {
  --tw-bg-opacity: 1;
  background-color: rgb(220 38 38 / var(--tw-bg-opacity));
}

.bg-red-700 {
  --tw-bg-opacity: 1;
  background-color: rgb(185 28 28 / var(--tw-bg-opacity));
}

.bg-white {
  --tw-bg-opacity: 1;
  background-color: rgb(255 255 255 / var(--tw-bg-opacity));
}

.bg-yellow-100 {
  --tw-bg-opacity: 1;
  background-color: rgb(254 249 195 / var(--tw-bg-opacity));
}

.bg-yellow-50 {
  --tw-bg-opacity: 1;
  background-color: rgb(254 252 232 / var(--tw-bg-opacity));
}

.bg-yellow-500 {
  --tw-bg-opacity: 1;
  background-color: rgb(234 179 8 / var(--tw-bg-opacity));
}

.bg-opacity-50 {
  --tw-bg-opacity: 0.5;
}

.fill-current {
  fill: currentColor;
}

.fill-primary-600 {
  fill: #d68338;
}

.p-2 {
  padding: 0.5rem;
}

.p-2\.5 {
  padding: 0.625rem;
}

.p-3 {
  padding: 0.75rem;
}

.p-4 {
  padding: 1rem;
}

.p-5 {
  padding: 1.25rem;
}

.p-6 {
  padding: 1.5rem;
}

.p-8 {
  padding: 2rem;
}

.px-1 {
  padding-left: 0.25rem;
  padding-right: 0.25rem;
}

.px-2 {
  padding-left: 0.5rem;
  padding-right: 0.5rem;
}

.px-2\.5 {
  padding-left: 0.625rem;
  padding-right: 0.625rem;
}

.px-3 {
  padding-left: 0.75rem;
  padding-right: 0.75rem;
}

.px-4 {
  padding-left: 1rem;
  padding-right: 1rem;
}

.px-5 {
  padding-left: 1.25rem;
  padding-right: 1.25rem;
}

.px-6 {
  padding-left: 1.5rem;
  padding-right: 1.5rem;
}

.px-7 {
  padding-left: 1.75rem;
  padding-right: 1.75rem;
}

.px-8 {
  padding-left: 2rem;
  padding-right: 2rem;
}

.py-0 {
  padding-top: 0px;
  padding-bottom: 0px;
}

.py-0\.5 {
  padding-top: 0.125rem;
  padding-bottom: 0.125rem;
}

.py-1 {
  padding-top: 0.25rem;
  padding-bottom: 0.25rem;
}

.py-1\.5 {
  padding-top: 0.375rem;
  padding-bottom: 0.375rem;
}

.py-2 {
  padding-top: 0.5rem;
  padding-bottom: 0.5rem;
}

.py-2\.5 {
  padding-top: 0.625rem;
  padding-bottom: 0.625rem;
}

.py-3 {
  padding-top: 0.75rem;
  padding-bottom: 0.75rem;
}

.py-4 {
  padding-top: 1rem;
  padding-bottom: 1rem;
}

.py-6 {
  padding-top: 1.5rem;
  padding-bottom: 1.5rem;
}

.py-8 {
  padding-top: 2rem;
  padding-bottom: 2rem;
}

.pb-2 {
  padding-bottom: 0.5rem;
}

.pl-2 {
  padding-left: 0.5rem;
}

.pl-3 {
  padding-left: 0.75rem;
}

.pr-2 {
  padding-right: 0.5rem;
}

.ps-10 {
  padding-inline-start: 2.5rem;
}

.ps-2 {
  padding-inline-start: 0.5rem;
}

.pt-16 {
  padding-top: 4rem;
}

.pt-2 {
  padding-top: 0.5rem;
}

.pt-6 {
  padding-top: 1.5rem;
}

.pt-8 {
  padding-top: 2rem;
}

.text-left {
  text-align: left;
}

.text-center {
  text-align: center;
}

.text-right {
  text-align: right;
}

.font-mono {
  font-family: ui-monospace, SFMono-Regular, Menlo, Monaco, Consolas, Liberation Mono, Courier New, monospace;
}

.text-2xl {
  font-size: 1.5rem;
  line-height: 2rem;
}

.text-4xl {
  font-size: 2.25rem;
  line-height: 2.5rem;
}

.text-5xl {
  font-size: 3rem;
  line-height: 1;
}

.text-base {
  font-size: 1rem;
  line-height: 1.5rem;
}

.text-lg {
  font-size: 1.125rem;
  line-height: 1.75rem;
}

.text-sm {
  font-size: 0.875rem;
  line-height: 1.25rem;
}

.text-xl {
  font-size: 1.25rem;
  line-height: 1.75rem;
}

.text-xs {
  font-size: 0.75rem;
  line-height: 1rem;
}

.font-bold {
  font-weight: 700;
}

.font-light {
  font-weight: 300;
}

.font-medium {
  font-weight: 500;
}

.font-normal {
  font-weight: 400;
}

.font-semibold {
  font-weight: 600;
}

.italic {
  font-style: italic;
}

.leading-6 {
  line-height: 1.5rem;
}

.leading-9 {
  line-height: 2.25rem;
}

.text-blue-500 {
  --tw-text-opacity: 1;
  color: rgb(59 130 246 / var(--tw-text-opacity));
}

.text-blue-600 {
  --tw-text-opacity: 1;
  color: rgb(37 99 235 / var(--tw-text-opacity));
}

.text-blue-800 {
  --tw-text-opacity: 1;
  color: rgb(30 64 175 / var(--tw-text-opacity));
}

.text-gray-200 {
  --tw-text-opacity: 1;
  color: rgb(229 231 235 / var(--tw-text-opacity));
}

.text-gray-300 {
  --tw-text-opacity: 1;
  color: rgb(209 213 219 / var(--tw-text-opacity));
}

.text-gray-400 {
  --tw-text-opacity: 1;
  color: rgb(156 163 175 / var(--tw-text-opacity));
}

.text-gray-500 {
  --tw-text-opacity: 1;
  color: rgb(107 114 128 / var(--tw-text-opacity));
}

.text-gray-600 {
  --tw-text-opacity: 1;
  color: rgb(75 85 99 / var(--tw-text-opacity));
}

.text-gray-700 {
  --tw-text-opacity: 1;
  color: rgb(55 65 81 / var(--tw-text-opacity));
}

.text-gray-800 {
  --tw-text-opacity: 1;
  color: rgb(31 41 55 / var(--tw-text-opacity));
}

.text-gray-900 {
  --tw-text-opacity: 1;
  color: rgb(17 24 39 / var(--tw-text-opacity));
}

.text-green-500 {
  --tw-text-opacity: 1;
  color: rgb(34 197 94 / var(--tw-text-opacity));
}

.text-green-800 {
  --tw-text-opacity: 1;
  color: rgb(22 101 52 / var(--tw-text-opacity));
}

.text-orange-500 {
  --tw-text-opacity: 1;
  color: rgb(249 115 22 / var(--tw-text-opacity));
}

.text-orange-600 {
  --tw-text-opacity: 1;
  color: rgb(234 88 12 / var(--tw-text-opacity));
}

.text-orange-700 {
  --tw-text-opacity: 1;
  color: rgb(194 65 12 / var(--tw-text-opacity));
}

.text-primary-600 {
  --tw-text-opacity: 1;
  color: rgb(214 131 56 / var(--tw-text-opacity));
}

.text-primary-700 {
  --tw-text-opacity: 1;
  color: rgb(184 112 47 / var(--tw-text-opacity));
}

.text-red-400 {
  --tw-text-opacity: 1;
  color: rgb(248 113 113 / var(--tw-text-opacity));
}

.text-red-600 {
  --tw-text-opacity: 1;
  color: rgb(220 38 38 / var(--tw-text-opacity));
}

.text-red-700 {
  --tw-text-opacity: 1;
  color: rgb(185 28 28 / var(--tw-text-opacity));
}

.text-red-800 {
  --tw-text-opacity: 1;
  color: rgb(153 27 27 / var(--tw-text-opacity));
}

.text-white {
  --tw-text-opacity: 1;
  color: rgb(255 255 255 / var(--tw-text-opacity));
}

.text-yellow-700 {
  --tw-text-opacity: 1;
  color: rgb(161 98 7 / var(--tw-text-opacity));
}

.text-yellow-800 {
  --tw-text-opacity: 1;
  color: rgb(133 77 14 / var(--tw-text-opacity));
}

.underline {
  text-decoration-line: underline;
}

.opacity-0 {
  opacity: 0;
}

.opacity-25 {
  opacity: 0.25;
}

.opacity-50 {
  opacity: 0.5;
}

.opacity-75 {
  opacity: 0.75;
}

.shadow {
  --tw-shadow: 0 1px 3px 0 rgb(0 0 0 / 0.1), 0 1px 2px -1px rgb(0 0 0 / 0.1);
  --tw-shadow-colored: 0 1px 3px 0 var(--tw-shadow-color), 0 1px 2px -1px var(--tw-shadow-color);
  box-shadow: var(--tw-ring-offset-shadow, 0 0 #0000), var(--tw-ring-shadow, 0 0 #0000), var(--tw-shadow);
}

.shadow-lg {
  --tw-shadow: 0 10px 15px -3px rgb(0 0 0 / 0.1), 0 4px 6px -4px rgb(0 0 0 / 0.1);
  --tw-shadow-colored: 0 10px 15px -3px var(--tw-shadow-color), 0 4px 6px -4px var(--tw-shadow-color);
  box-shadow: var(--tw-ring-offset-shadow, 0 0 #0000), var(--tw-ring-shadow, 0 0 #0000), var(--tw-shadow);
}

.shadow-sm {
  --tw-shadow: 0 1px 2px 0 rgb(0 0 0 / 0.05);
  --tw-shadow-colored: 0 1px 2px 0 var(--tw-shadow-color);
  box-shadow: var(--tw-ring-offset-shadow, 0 0 #0000), var(--tw-ring-shadow, 0 0 #0000), var(--tw-shadow);
}

.filter {
  filter: var(--tw-blur) var(--tw-brightness) var(--tw-contrast) var(--tw-grayscale) var(--tw-hue-rotate) var(--tw-invert) var(--tw-saturate) var(--tw-sepia) var(--tw-drop-shadow);
}

.transition {
  transition-property: color, background-color, border-color, text-decoration-color, fill, stroke, opacity, box-shadow, transform, filter, -webkit-backdrop-filter;
  transition-property: color, background-color, border-color, text-decoration-color, fill, stroke, opacity, box-shadow, transform, filter, backdrop-filter;
  transition-property: color, background-color, border-color, text-decoration-color, fill, stroke, opacity, box-shadow, transform, filter, backdrop-filter, -webkit-backdrop-filter;
  transition-timing-function: cubic-bezier(0.4, 0, 0.2, 1);
  transition-duration: 150ms;
}

.transition-colors {
  transition-property: color, background-color, border-color, text-decoration-color, fill, stroke;
  transition-timing-function: cubic-bezier(0.4, 0, 0.2, 1);
  transition-duration: 150ms;
}

.transition-opacity {
  transition-property: opacity;
  transition-timing-function: cubic-bezier(0.4, 0, 0.2, 1);
  transition-duration: 150ms;
}

.duration-150 {
  transition-duration: 150ms;
}

.duration-200 {
  transition-duration: 200ms;
}

.duration-300 {
  transition-duration: 300ms;
}

.hover\:bg-blue-100:hover {
  --tw-bg-opacity: 1;
  background-color: rgb(219 234 254 / var(--tw-bg-opacity));
}

.hover\:bg-gray-100:hover {
  --tw-bg-opacity: 1;
  background-color: rgb(243 244 246 / var(--tw-bg-opacity));
}

.hover\:bg-gray-200:hover {
  --tw-bg-opacity: 1;
  background-color: rgb(229 231 235 / var(--tw-bg-opacity));
}

.hover\:bg-gray-400:hover {
  --tw-bg-opacity: 1;
  background-color: rgb(156 163 175 / var(--tw-bg-opacity));
}

.hover\:bg-gray-50:hover {
  --tw-bg-opacity: 1;
  background-color: rgb(249 250 251 / var(--tw-bg-opacity));
}

.hover\:bg-gray-800:hover {
  --tw-bg-opacity: 1;
  background-color: rgb(31 41 55 / var(--tw-bg-opacity));
}

.hover\:bg-green-100:hover {
  --tw-bg-opacity: 1;
  background-color: rgb(220 252 231 / var(--tw-bg-opacity));
}

.hover\:bg-green-800:hover {
  --tw-bg-opacity: 1;
  background-color: rgb(22 101 52 / var(--tw-bg-opacity));
}

.hover\:bg-orange-600:hover {
  --tw-bg-opacity: 1;
  background-color: rgb(234 88 12 / var(--tw-bg-opacity));
}

.hover\:bg-primary-100:hover {
  --tw-bg-opacity: 1;
  background-color: rgb(253 222 133 / var(--tw-bg-opacity));
}

.hover\:bg-primary-200:hover {
  --tw-bg-opacity: 1;
  background-color: rgb(251 203 116 / var(--tw-bg-opacity));
}

.hover\:bg-primary-700:hover {
  --tw-bg-opacity: 1;
  background-color: rgb(184 112 47 / var(--tw-bg-opacity));
}

.hover\:bg-primary-800:hover {
  --tw-bg-opacity: 1;
  background-color: rgb(154 93 38 / var(--tw-bg-opacity));
}

.hover\:bg-red-800:hover {
  --tw-bg-opacity: 1;
  background-color: rgb(153 27 27 / var(--tw-bg-opacity));
}

.hover\:text-blue-600:hover {
  --tw-text-opacity: 1;
  color: rgb(37 99 235 / var(--tw-text-opacity));
}

.hover\:text-gray-700:hover {
  --tw-text-opacity: 1;
  color: rgb(55 65 81 / var(--tw-text-opacity));
}

.hover\:text-gray-900:hover {
  --tw-text-opacity: 1;
  color: rgb(17 24 39 / var(--tw-text-opacity));
}

.hover\:text-primary-600:hover {
  --tw-text-opacity: 1;
  color: rgb(214 131 56 / var(--tw-text-opacity));
}

.hover\:text-primary-700:hover {
  --tw-text-opacity: 1;
  color: rgb(184 112 47 / var(--tw-text-opacity));
}

.hover\:text-primary-800:hover {
  --tw-text-opacity: 1;
  color: rgb(154 93 38 / var(--tw-text-opacity));
}

.hover\:text-red-900:hover {
  --tw-text-opacity: 1;
  color: rgb(127 29 29 / var(--tw-text-opacity));
}

.hover\:underline:hover {
  text-decoration-line: underline;
}

.focus\:border-primary-500:focus {
  --tw-border-opacity: 1;
  border-color: rgb(244 149 65 / var(--tw-border-opacity));
}

.focus\:border-primary-600:focus {
  --tw-border-opacity: 1;
  border-color: rgb(214 131 56 / var(--tw-border-opacity));
}

.focus\:outline-none:focus {
  outline: 2px solid transparent;
  outline-offset: 2px;
}

.focus\:ring-2:focus {
  --tw-ring-offset-shadow: var(--tw-ring-inset) 0 0 0 var(--tw-ring-offset-width) var(--tw-ring-offset-color);
  --tw-ring-shadow: var(--tw-ring-inset) 0 0 0 calc(2px + var(--tw-ring-offset-width)) var(--tw-ring-color);
  box-shadow: var(--tw-ring-offset-shadow), var(--tw-ring-shadow), var(--tw-shadow, 0 0 #0000);
}

.focus\:ring-4:focus {
  --tw-ring-offset-shadow: var(--tw-ring-inset) 0 0 0 var(--tw-ring-offset-width) var(--tw-ring-offset-color);
  --tw-ring-shadow: var(--tw-ring-inset) 0 0 0 calc(4px + var(--tw-ring-offset-width)) var(--tw-ring-color);
  box-shadow: var(--tw-ring-offset-shadow), var(--tw-ring-shadow), var(--tw-shadow, 0 0 #0000);
}

.focus\:ring-blue-500:focus {
  --tw-ring-opacity: 1;
  --tw-ring-color: rgb(59 130 246 / var(--tw-ring-opacity));
}

.focus\:ring-gray-200:focus {
  --tw-ring-opacity: 1;
  --tw-ring-color: rgb(229 231 235 / var(--tw-ring-opacity));
}

.focus\:ring-gray-300:focus {
  --tw-ring-opacity: 1;
  --tw-ring-color: rgb(209 213 219 / var(--tw-ring-opacity));
}

.focus\:ring-gray-500:focus {
  --tw-ring-opacity: 1;
  --tw-ring-color: rgb(107 114 128 / var(--tw-ring-opacity));
}

.focus\:ring-green-300:focus {
  --tw-ring-opacity: 1;
  --tw-ring-color: rgb(134 239 172 / var(--tw-ring-opacity));
}

.focus\:ring-primary-300:focus {
  --tw-ring-opacity: 1;
  --tw-ring-color: rgb(248 185 99 / var(--tw-ring-opacity));
}

.focus\:ring-primary-500:focus {
  --tw-ring-opacity: 1;
  --tw-ring-color: rgb(244 149 65 / var(--tw-ring-opacity));
}

.focus\:ring-primary-600:focus {
  --tw-ring-opacity: 1;
  --tw-ring-color: rgb(214 131 56 / var(--tw-ring-opacity));
}

.focus\:ring-red-300:focus {
  --tw-ring-opacity: 1;
  --tw-ring-color: rgb(252 165 165 / var(--tw-ring-opacity));
}

.focus\:ring-offset-2:focus {
  --tw-ring-offset-width: 2px;
}

.disabled\:cursor-not-allowed:disabled {
  cursor: not-allowed;
}

.disabled\:opacity-50:disabled {
  opacity: 0.5;
}

.dark\:divide-gray-600:is(.dark *) > :not([hidden]) ~ :not([hidden]) {
  --tw-divide-opacity: 1;
  border-color: rgb(75 85 99 / var(--tw-divide-opacity));
}

.dark\:divide-gray-700:is(.dark *) > :not([hidden]) ~ :not([hidden]) {
  --tw-divide-opacity: 1;
  border-color: rgb(55 65 81 / var(--tw-divide-opacity));
}

.dark\:border:is(.dark *) {
  border-width: 1px;
}

.dark\:border-blue-500:is(.dark *) {
  --tw-border-opacity: 1;
  border-color: rgb(59 130 246 / var(--tw-border-opacity));
}

.dark\:border-gray-500:is(.dark *) {
  --tw-border-opacity: 1;
  border-color: rgb(107 114 128 / var(--tw-border-opacity));
}

.dark\:border-gray-600:is(.dark *) {
  --tw-border-opacity: 1;
  border-color: rgb(75 85 99 / var(--tw-border-opacity));
}

.dark\:border-gray-700:is(.dark *) {
  --tw-border-opacity: 1;
  border-color: rgb(55 65 81 / var(--tw-border-opacity));
}

.dark\:border-green-500:is(.dark *) {
  --tw-border-opacity: 1;
  border-color: rgb(34 197 94 / var(--tw-border-opacity));
}

.dark\:border-red-500:is(.dark *) {
  --tw-border-opacity: 1;
  border-color: rgb(239 68 68 / var(--tw-border-opacity));
}

.dark\:border-red-800:is(.dark *) {
  --tw-border-opacity: 1;
  border-color: rgb(153 27 27 / var(--tw-border-opacity));
}

.dark\:border-yellow-500:is(.dark *) {
  --tw-border-opacity: 1;
  border-color: rgb(234 179 8 / var(--tw-border-opacity));
}

.dark\:bg-blue-800:is(.dark *) {
  --tw-bg-opacity: 1;
  background-color: rgb(30 64 175 / var(--tw-bg-opacity));
}

.dark\:bg-blue-900:is(.dark *) {
  --tw-bg-opacity: 1;
  background-color: rgb(30 58 138 / var(--tw-bg-opacity));
}

.dark\:bg-blue-900\/30:is(.dark *) {
  background-color: rgb(30 58 138 / 0.3);
}

.dark\:bg-gray-600:is(.dark *) {
  --tw-bg-opacity: 1;
  background-color: rgb(75 85 99 / var(--tw-bg-opacity));
}

.dark\:bg-gray-700:is(.dark *) {
  --tw-bg-opacity: 1;
  background-color: rgb(55 65 81 / var(--tw-bg-opacity));
}

.dark\:bg-gray-700\/50:is(.dark *) {
  background-color: rgb(55 65 81 / 0.5);
}

.dark\:bg-gray-800:is(.dark *) {
  --tw-bg-opacity: 1;
  background-color: rgb(31 41 55 / var(--tw-bg-opacity));
}

.dark\:bg-gray-900:is(.dark *) {
  --tw-bg-opacity: 1;
  background-color: rgb(17 24 39 / var(--tw-bg-opacity));
}

.dark\:bg-green-600:is(.dark *) {
  --tw-bg-opacity: 1;
  background-color: rgb(22 163 74 / var(--tw-bg-opacity));
}

.dark\:bg-green-800:is(.dark *) {
  --tw-bg-opacity: 1;
  background-color: rgb(22 101 52 / var(--tw-bg-opacity));
}

.dark\:bg-green-900:is(.dark *) {
  --tw-bg-opacity: 1;
  background-color: rgb(20 83 45 / var(--tw-bg-opacity));
}

.dark\:bg-green-900\/30:is(.dark *) {
  background-color: rgb(20 83 45 / 0.3);
}

.dark\:bg-primary-600:is(.dark *) {
  --tw-bg-opacity: 1;
  background-color: rgb(214 131 56 / var(--tw-bg-opacity));
}

.dark\:bg-primary-900:is(.dark *) {
  --tw-bg-opacity: 1;
  background-color: rgb(123 74 30 / var(--tw-bg-opacity));
}

.dark\:bg-red-600:is(.dark *) {
  --tw-bg-opacity: 1;
  background-color: rgb(220 38 38 / var(--tw-bg-opacity));
}

.dark\:bg-red-800:is(.dark *) {
  --tw-bg-opacity: 1;
  background-color: rgb(153 27 27 / var(--tw-bg-opacity));
}

.dark\:bg-red-900:is(.dark *) {
  --tw-bg-opacity: 1;
  background-color: rgb(127 29 29 / var(--tw-bg-opacity));
}

.dark\:bg-red-900\/20:is(.dark *) {
  background-color: rgb(127 29 29 / 0.2);
}

.dark\:bg-yellow-800:is(.dark *) {
  --tw-bg-opacity: 1;
  background-color: rgb(133 77 14 / var(--tw-bg-opacity));
}

.dark\:bg-yellow-900:is(.dark *) {
  --tw-bg-opacity: 1;
  background-color: rgb(113 63 18 / var(--tw-bg-opacity));
}

.dark\:bg-opacity-80:is(.dark *) {
  --tw-bg-opacity: 0.8;
}

.dark\:text-blue-300:is(.dark *) {
  --tw-text-opacity: 1;
  color: rgb(147 197 253 / var(--tw-text-opacity));
}

.dark\:text-blue-400:is(.dark *) {
  --tw-text-opacity: 1;
  color: rgb(96 165 250 / var(--tw-text-opacity));
}

.dark\:text-gray-100:is(.dark *) {
  --tw-text-opacity: 1;
  color: rgb(243 244 246 / var(--tw-text-opacity));
}

.dark\:text-gray-200:is(.dark *) {
  --tw-text-opacity: 1;
  color: rgb(229 231 235 / var(--tw-text-opacity));
}

.dark\:text-gray-300:is(.dark *) {
  --tw-text-opacity: 1;
  color: rgb(209 213 219 / var(--tw-text-opacity));
}

.dark\:text-gray-400:is(.dark *) {
  --tw-text-opacity: 1;
  color: rgb(156 163 175 / var(--tw-text-opacity));
}

.dark\:text-gray-600:is(.dark *) {
  --tw-text-opacity: 1;
  color: rgb(75 85 99 / var(--tw-text-opacity));
}

.dark\:text-green-300:is(.dark *) {
  --tw-text-opacity: 1;
  color: rgb(134 239 172 / var(--tw-text-opacity));
}

.dark\:text-green-400:is(.dark *) {
  --tw-text-opacity: 1;
  color: rgb(74 222 128 / var(--tw-text-opacity));
}

.dark\:text-orange-400:is(.dark *) {
  --tw-text-opacity: 1;
  color: rgb(251 146 60 / var(--tw-text-opacity));
}

.dark\:text-primary-200:is(.dark *) {
  --tw-text-opacity: 1;
  color: rgb(251 203 116 / var(--tw-text-opacity));
}

.dark\:text-primary-300:is(.dark *) {
  --tw-text-opacity: 1;
  color: rgb(248 185 99 / var(--tw-text-opacity));
}

.dark\:text-primary-500:is(.dark *) {
  --tw-text-opacity: 1;
  color: rgb(244 149 65 / var(--tw-text-opacity));
}

.dark\:text-red-100:is(.dark *) {
  --tw-text-opacity: 1;
  color: rgb(254 226 226 / var(--tw-text-opacity));
}

.dark\:text-red-200:is(.dark *) {
  --tw-text-opacity: 1;
  color: rgb(254 202 202 / var(--tw-text-opacity));
}

.dark\:text-red-300:is(.dark *) {
  --tw-text-opacity: 1;
  color: rgb(252 165 165 / var(--tw-text-opacity));
}

.dark\:text-red-400:is(.dark *) {
  --tw-text-opacity: 1;
  color: rgb(248 113 113 / var(--tw-text-opacity));
}

.dark\:text-white:is(.dark *) {
  --tw-text-opacity: 1;
  color: rgb(255 255 255 / var(--tw-text-opacity));
}

.dark\:text-yellow-100:is(.dark *) {
  --tw-text-opacity: 1;
  color: rgb(254 249 195 / var(--tw-text-opacity));
}

.dark\:text-yellow-200:is(.dark *) {
  --tw-text-opacity: 1;
  color: rgb(254 240 138 / var(--tw-text-opacity));
}

.dark\:placeholder-gray-400:is(.dark *)::-moz-placeholder {
  --tw-placeholder-opacity: 1;
  color: rgb(156 163 175 / var(--tw-placeholder-opacity));
}

.dark\:placeholder-gray-400:is(.dark *)::placeholder {
  --tw-placeholder-opacity: 1;
  color: rgb(156 163 175 / var(--tw-placeholder-opacity));
}

.dark\:ring-offset-gray-800:is(.dark *) {
  --tw-ring-offset-color: #1f2937;
}

.dark\:hover\:bg-blue-900\/40:hover:is(.dark *) {
  background-color: rgb(30 58 138 / 0.4);
}

.dark\:hover\:bg-gray-600:hover:is(.dark *) {
  --tw-bg-opacity: 1;
  background-color: rgb(75 85 99 / var(--tw-bg-opacity));
}

.dark\:hover\:bg-gray-700:hover:is(.dark *) {
  --tw-bg-opacity: 1;
  background-color: rgb(55 65 81 / var(--tw-bg-opacity));
}

.dark\:hover\:bg-gray-700\/60:hover:is(.dark *) {
  background-color: rgb(55 65 81 / 0.6);
}

.dark\:hover\:bg-green-700:hover:is(.dark *) {
  --tw-bg-opacity: 1;
  background-color: rgb(21 128 61 / var(--tw-bg-opacity));
}

.dark\:hover\:bg-green-900\/40:hover:is(.dark *) {
  background-color: rgb(20 83 45 / 0.4);
}

.dark\:hover\:bg-primary-700:hover:is(.dark *) {
  --tw-bg-opacity: 1;
  background-color: rgb(184 112 47 / var(--tw-bg-opacity));
}

.dark\:hover\:bg-red-700:hover:is(.dark *) {
  --tw-bg-opacity: 1;
  background-color: rgb(185 28 28 / var(--tw-bg-opacity));
}

.dark\:hover\:text-blue-400:hover:is(.dark *) {
  --tw-text-opacity: 1;
  color: rgb(96 165 250 / var(--tw-text-opacity));
}

.dark\:hover\:text-gray-200:hover:is(.dark *) {
  --tw-text-opacity: 1;
  color: rgb(229 231 235 / var(--tw-text-opacity));
}

.dark\:hover\:text-gray-300:hover:is(.dark *) {
  --tw-text-opacity: 1;
  color: rgb(209 213 219 / var(--tw-text-opacity));
}

.dark\:hover\:text-primary-500:hover:is(.dark *) {
  --tw-text-opacity: 1;
  color: rgb(244 149 65 / var(--tw-text-opacity));
}

.dark\:hover\:text-red-300:hover:is(.dark *) {
  --tw-text-opacity: 1;
  color: rgb(252 165 165 / var(--tw-text-opacity));
}

.dark\:hover\:text-white:hover:is(.dark *) {
  --tw-text-opacity: 1;
  color: rgb(255 255 255 / var(--tw-text-opacity));
}

.dark\:focus\:border-blue-500:focus:is(.dark *) {
  --tw-border-opacity: 1;
  border-color: rgb(59 130 246 / var(--tw-border-opacity));
}

.dark\:focus\:border-primary-500:focus:is(.dark *) {
  --tw-border-opacity: 1;
  border-color: rgb(244 149 65 / var(--tw-border-opacity));
}

.dark\:focus\:ring-blue-500:focus:is(.dark *) {
  --tw-ring-opacity: 1;
  --tw-ring-color: rgb(59 130 246 / var(--tw-ring-opacity));
}

.dark\:focus\:ring-blue-600:focus:is(.dark *) {
  --tw-ring-opacity: 1;
  --tw-ring-color: rgb(37 99 235 / var(--tw-ring-opacity));
}

.dark\:focus\:ring-gray-600:focus:is(.dark *) {
  --tw-ring-opacity: 1;
  --tw-ring-color: rgb(75 85 99 / var(--tw-ring-opacity));
}

.dark\:focus\:ring-gray-700:focus:is(.dark *) {
  --tw-ring-opacity: 1;
  --tw-ring-color: rgb(55 65 81 / var(--tw-ring-opacity));
}

.dark\:focus\:ring-gray-800:focus:is(.dark *) {
  --tw-ring-opacity: 1;
  --tw-ring-color: rgb(31 41 55 / var(--tw-ring-opacity));
}

.dark\:focus\:ring-green-800:focus:is(.dark *) {
  --tw-ring-opacity: 1;
  --tw-ring-color: rgb(22 101 52 / var(--tw-ring-opacity));
}

.dark\:focus\:ring-primary-500:focus:is(.dark *) {
  --tw-ring-opacity: 1;
  --tw-ring-color: rgb(244 149 65 / var(--tw-ring-opacity));
}

.dark\:focus\:ring-primary-600:focus:is(.dark *) {
  --tw-ring-opacity: 1;
  --tw-ring-color: rgb(214 131 56 / var(--tw-ring-opacity));
}

.dark\:focus\:ring-primary-800:focus:is(.dark *) {
  --tw-ring-opacity: 1;
  --tw-ring-color: rgb(154 93 38 / var(--tw-ring-opacity));
}

.dark\:focus\:ring-red-800:focus:is(.dark *) {
  --tw-ring-opacity: 1;
  --tw-ring-color: rgb(153 27 27 / var(--tw-ring-opacity));
}

@media (min-width: 640px) {
  .sm\:mb-5 {
    margin-bottom: 1.25rem;
  }

  .sm\:mr-2 {
    margin-right: 0.5rem;
  }

  .sm\:flex {
    display: flex;
  }

  .sm\:w-auto {
    width: auto;
  }

  .sm\:grid-cols-2 {
    grid-template-columns: repeat(2, minmax(0, 1fr));
  }

  .sm\:flex-row {
    flex-direction: row;
  }

  .sm\:items-center {
    align-items: center;
  }

  .sm\:justify-between {
    justify-content: space-between;
  }

  .sm\:gap-6 {
    gap: 1.5rem;
  }

  .sm\:space-x-2 > :not([hidden]) ~ :not([hidden]) {
    --tw-space-x-reverse: 0;
    margin-right: calc(0.5rem * var(--tw-space-x-reverse));
    margin-left: calc(0.5rem * calc(1 - var(--tw-space-x-reverse)));
  }

  .sm\:space-x-4 > :not([hidden]) ~ :not([hidden]) {
    --tw-space-x-reverse: 0;
    margin-right: calc(1rem * var(--tw-space-x-reverse));
    margin-left: calc(1rem * calc(1 - var(--tw-space-x-reverse)));
  }

  .sm\:space-y-0 > :not([hidden]) ~ :not([hidden]) {
    --tw-space-y-reverse: 0;
    margin-top: calc(0px * calc(1 - var(--tw-space-y-reverse)));
    margin-bottom: calc(0px * var(--tw-space-y-reverse));
  }

  .sm\:p-6 {
    padding: 1.5rem;
  }

  .sm\:p-8 {
    padding: 2rem;
  }

  .sm\:text-2xl {
    font-size: 1.5rem;
    line-height: 2rem;
  }

  .sm\:text-sm {
    font-size: 0.875rem;
    line-height: 1.25rem;
  }
}

@media (min-width: 768px) {
  .md\:col-span-2 {
    grid-column: span 2 / span 2;
  }

  .md\:mb-0 {
    margin-bottom: 0px;
  }

  .md\:mr-0 {
    margin-right: 0px;
  }

  .md\:mr-6 {
    margin-right: 1.5rem;
  }

  .md\:block {
    display: block;
  }

  .md\:inline {
    display: inline;
  }

  .md\:flex {
    display: flex;
  }

  .md\:hidden {
    display: none;
  }

  .md\:h-screen {
    height: 100vh;
  }

  .md\:w-1\/4 {
    width: 25%;
  }

  .md\:w-3\/4 {
    width: 75%;
  }

  .md\:grid-cols-2 {
    grid-template-columns: repeat(2, minmax(0, 1fr));
  }

  .md\:grid-cols-3 {
    grid-template-columns: repeat(3, minmax(0, 1fr));
  }

  .md\:flex-row {
    flex-direction: row;
  }

  .md\:items-center {
    align-items: center;
  }

  .md\:justify-between {
    justify-content: space-between;
  }

  .md\:space-x-2 > :not([hidden]) ~ :not([hidden]) {
    --tw-space-x-reverse: 0;
    margin-right: calc(0.5rem * var(--tw-space-x-reverse));
    margin-left: calc(0.5rem * calc(1 - var(--tw-space-x-reverse)));
  }

  .md\:py-10 {
    padding-top: 2.5rem;
    padding-bottom: 2.5rem;
  }

  .md\:pl-8 {
    padding-left: 2rem;
  }
}

@media (min-width: 1024px) {
  .lg\:order-1 {
    order: 1;
  }

  .lg\:order-2 {
    order: 2;
  }

  .lg\:mb-0 {
    margin-bottom: 0px;
  }

  .lg\:mt-0 {
    margin-top: 0px;
  }

  .lg\:flex {
    display: flex;
  }

  .lg\:hidden {
    display: none;
  }

  .lg\:w-auto {
    width: auto;
  }

  .lg\:grid-cols-3 {
    grid-template-columns: repeat(3, minmax(0, 1fr));
  }

  .lg\:grid-cols-4 {
    grid-template-columns: repeat(4, minmax(0, 1fr));
  }

  .lg\:flex-row {
    flex-direction: row;
  }

  .lg\:gap-4 {
    gap: 1rem;
  }

  .lg\:px-0 {
    padding-left: 0px;
    padding-right: 0px;
  }

  .lg\:py-0 {
    padding-top: 0px;
    padding-bottom: 0px;
  }

  .lg\:hover\:underline:hover {
    text-decoration-line: underline;
  }
}

@media (min-width: 1280px) {
  .xl\:mb-2 {
    margin-bottom: 0.5rem;
  }

  .xl\:block {
    display: block;
  }

  .xl\:grid-cols-2 {
    grid-template-columns: repeat(2, minmax(0, 1fr));
  }

  .xl\:grid-cols-3 {
    grid-template-columns: repeat(3, minmax(0, 1fr));
  }

  .xl\:gap-4 {
    gap: 1rem;
  }

  .xl\:space-x-0 > :not([hidden]) ~ :not([hidden]) {
    --tw-space-x-reverse: 0;
    margin-right: calc(0px * var(--tw-space-x-reverse));
    margin-left: calc(0px * calc(1 - var(--tw-space-x-reverse)));
  }

  .xl\:space-x-8 > :not([hidden]) ~ :not([hidden]) {
    --tw-space-x-reverse: 0;
    margin-right: calc(2rem * var(--tw-space-x-reverse));
    margin-left: calc(2rem * calc(1 - var(--tw-space-x-reverse)));
  }
}

@media (min-width: 1536px) {
  .\32xl\:col-span-2 {
    grid-column: span 2 / span 2;
  }

  .\32xl\:space-x-4 > :not([hidden]) ~ :not([hidden]) {
    --tw-space-x-reverse: 0;
    margin-right: calc(1rem * var(--tw-space-x-reverse));
    margin-left: calc(1rem * calc(1 - var(--tw-space-x-reverse)));
  }

  .\32xl\:px-0 {
    padding-left: 0px;
    padding-right: 0px;
  }
}<|MERGE_RESOLUTION|>--- conflicted
+++ resolved
@@ -1080,13 +1080,10 @@
   gap: 1.5rem;
 }
 
-<<<<<<< HEAD
-=======
 .gap-1 {
   gap: 0.25rem;
 }
 
->>>>>>> b832d19e
 .space-x-1 > :not([hidden]) ~ :not([hidden]) {
   --tw-space-x-reverse: 0;
   margin-right: calc(0.25rem * var(--tw-space-x-reverse));
