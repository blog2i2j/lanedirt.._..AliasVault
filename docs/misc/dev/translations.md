--- conflicted
+++ resolved
@@ -15,11 +15,8 @@
 - Finnish
 - Hebrew
 - Italian
-<<<<<<< HEAD
+- Portugese (Brazilian)
 - Russian
-=======
-- Portugese (Brazilian)
->>>>>>> 5ee8d7a8
 - Ukrainian
 - Chinese (Simplified)
 
