--- conflicted
+++ resolved
@@ -105,7 +105,6 @@
 
 | Website | Reason |
 | --- | --- |
-<<<<<<< HEAD
 | [Paprika Shopping](https://www.paprika-shopping.nl/nieuwsbrief/newsletter-register-landing.html) | Popup CSS style conflicts |
 | [Bloshing](https://bloshing.com/inschrijven-nieuwsbrief) | Popup CSS style conflicts |
 | [GameFAQs](https://gamefaqs.gamespot.com/user) | Popup buttons not working |
@@ -113,13 +112,4 @@
 | [Bitwarden](https://vault.bitwarden.com/#/login) | Autofill password not detected (input not long enough), manually typing in works |
 | [Microsoft Online](https://login.microsoftonline.com/) | Password gets reset after autofill |
 | [ING Bank](https://mijn.ing.nl/login/) | Autofill doesn't detect input fields and AliasVault autofill icon placement is off |
-=======
-| https://www.paprika-shopping.nl/nieuwsbrief/newsletter-register-landing.html | Popup CSS style conflicts |
-| https://bloshing.com/inschrijven-nieuwsbrief | Popup CSS style conflicts |
-| https://gamefaqs.gamespot.com/user | Popup buttons not working |
-| https://news.ycombinator.com/login?goto=news | Popup and client favicon not showing due to SVG format |
-| https://vault.bitwarden.com/#/login | Autofill password not detected (input not long enough), manually typing in works |
-| https://login.microsoftonline.com/ | Password gets reset after autofill |
-| https://mijn.ing.nl/login/ | Autofill doesn't detect input fields and AliasVault autofill icon placement is off |
-| https://github.com/lanedirt/AliasVault/issues | The "New issue -> Blank Issue" title field causes the autofill to trigger because of a parent form (outside of the role=modal div) |
->>>>>>> 791f8a75
+| [GitHub Issues](https://github.com/lanedirt/AliasVault/issues) | The "New issue -> Blank Issue" title field causes the autofill to trigger because of a parent form (outside of the role=modal div) |